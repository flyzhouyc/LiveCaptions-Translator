using System.Windows.Automation;
using System.ComponentModel;
using System.Runtime.CompilerServices;
using System.Collections.Concurrent;
using System.Diagnostics;
using System.Threading;
using System.Threading.Tasks;

using LiveCaptionsTranslator.controllers;
using LiveCaptionsTranslator.models.CaptionProviders;
using LiveCaptionsTranslator.models.CaptionProcessing;

namespace LiveCaptionsTranslator.models
{
    public class Caption : INotifyPropertyChanged, IDisposable
    {
        // 单例模式
        private static Caption? instance = null;
        private static readonly object _lock = new object();

        public event PropertyChangedEventHandler? PropertyChanged;

        private string original = "";
        private string translated = "";
        private string OriginalPrev = "";
        private readonly Queue<CaptionHistoryItem> captionHistory = new(5);
        private ICaptionProvider _captionProvider;
        private CancellationTokenSource? _syncCts;
        private TranslationQueueManager? _translationQueueManager;

        public class CaptionHistoryItem
        {
            public string Original { get; set; }
            public string Translated { get; set; }
        }

        // 保留原有的公共属性
        public IEnumerable<CaptionHistoryItem> CaptionHistory => captionHistory.Reverse();
        public static event Action? TranslationLogged;
        public bool PauseFlag { get; set; } = false;
        public bool TranslateFlag { get; set; } = false;
        private bool EOSFlag { get; set; } = false;

        public string Original
        {
            get => original;
            set
            {
                original = value;
                OnPropertyChanged(nameof(Original));
            }
        }

        public string Translated
        {
            get => translated;
            set
            {
                translated = value;
                OnPropertyChanged(nameof(Translated));
            }
        }

        // 单例获取方法
        public static Caption GetInstance()
        {
            if (instance == null)
            {
                lock (_lock)
                {
                    if (instance == null)
                    {
                        instance = new Caption();
                    }
                }
            }
            return instance;
        }

        private Caption() { }

        public void OnPropertyChanged([CallerMemberName] string propName = "")
        {
            PropertyChanged?.Invoke(this, new PropertyChangedEventArgs(propName));
        }

        public void InitializeProvider(string providerName)
        {
            try
            {
                _captionProvider = CaptionProviderFactory.GetProvider(providerName);
                Console.WriteLine($"Initialized caption provider: {providerName}");
            }
            catch (Exception ex)
            {
                Console.WriteLine($"Error initializing provider {providerName}: {ex.Message}");
                throw;
            }
        }

        public async Task SyncAsync(CancellationToken externalToken = default)
        {
            if (_captionProvider == null)
            {
                throw new InvalidOperationException("Caption provider not initialized");
            }

            // Combine external token with internal token if available
            using var combinedCts = CancellationTokenSource.CreateLinkedTokenSource(externalToken);
            var token = combinedCts.Token;
            int syncCount = 0;

            Console.WriteLine($"Starting sync with provider: {_captionProvider.ProviderName}");

            try
            {
                while (!token.IsCancellationRequested)
                {
                    if (PauseFlag || App.Window == null)
                    {
                        await Task.Delay(50, token);
                        continue;
                    }

                    try
                    {
                        string fullText = (await _captionProvider.GetCaptionsAsync(App.Window, token)).Trim();
                        if (string.IsNullOrEmpty(fullText))
                        {
                            await Task.Delay(50, token);
                            continue;
                        }

                        fullText = CaptionTextProcessor.ProcessFullText(fullText);
                        int lastEOSIndex = CaptionTextProcessor.GetLastEOSIndex(fullText);
                        var data = CaptionTextProcessor.ExtractLatestCaption(fullText, lastEOSIndex);
                        string latestCaption = data.Item1;
                        bool HistoryCap = data.Item2;

                        if (Original.CompareTo(latestCaption) != 0)
                        {
                            if (HistoryCap && !string.IsNullOrEmpty(Original))
                            {
                                var lastHistory = captionHistory.LastOrDefault();
                                string subOriginalHis = lastHistory?.Original.Substring(2, lastHistory.Original.Length - 4).ToLower() ?? "";
                                string subOriginalPrev = OriginalPrev.Substring(2, OriginalPrev.Length - 4).ToLower();
                                if (lastHistory == null ||
                                    subOriginalHis != subOriginalPrev)
                                {
                                    string translated = await _translationQueueManager.EnqueueTranslationAsync(OriginalPrev);

                                    // Add history card
                                    if (captionHistory.Count >= 5)
                                        captionHistory.Dequeue();
                                    captionHistory.Enqueue(new CaptionHistoryItem
                                    {
                                        Original = OriginalPrev,
                                        Translated = translated
                                    });
                                    OnPropertyChanged(nameof(CaptionHistory));

                                    // Insert sqlite history log
                                    string targetLanguage = App.Settings.TargetLanguage;
                                    string apiName = App.Settings.ApiName;

                                    try
                                    {
                                        SQLiteHistoryLogger.LogTranslationAsync(OriginalPrev, translated, targetLanguage, apiName);
                                        TranslationLogged?.Invoke();
                                    }
                                    catch (Exception ex)
                                    {
                                        Console.WriteLine($"[Error] Logging history failed: {ex.Message}");
                                    }
                                }
                            }

                            syncCount++;
                            Original = latestCaption;
                            TranslateFlag = CaptionTextProcessor.ShouldTriggerTranslation(latestCaption, ref syncCount, App.Settings.MaxSyncInterval);
                            EOSFlag = Array.IndexOf(CaptionTextProcessor.PUNC_EOS, latestCaption[^1]) != -1;

                            if (!HistoryCap)
                            {
                                OriginalPrev = Original;
                            }
                        }

                        await Task.Delay(_captionProvider.SupportsAdaptiveSync ? 30 : 50, token);
                    }
                    catch (OperationCanceledException) when (token.IsCancellationRequested)
                    {
                        throw;
                    }
                    catch (Exception ex)
                    {
                        Console.WriteLine($"Sync error: {ex.Message}");
                        await Task.Delay(50, token);
                    }
                }
            }
            catch (OperationCanceledException) when (token.IsCancellationRequested)
            {
                Console.WriteLine("Caption sync cancelled");
            }
            catch (Exception ex)
            {
                Console.WriteLine($"Critical sync error: {ex.Message}");
                throw;
            }
        }

        public async Task TranslateAsync(CancellationToken cancellationToken = default)
        {
            var controller = new TranslationController();
            _translationQueueManager = new TranslationQueueManager(controller);
            Console.WriteLine("Starting translation task with queue manager");

            try
            {
                while (!cancellationToken.IsCancellationRequested)
                {
                    if (PauseFlag)
                    {
                        int pauseCount = 0;
                        while (PauseFlag && !cancellationToken.IsCancellationRequested)
                        {
                            if (pauseCount > 60 && App.Window != null)
                            {
                                App.Window = null;
                                LiveCaptionsHandler.KillLiveCaptions();
                            }
                            await Task.Delay(1000, cancellationToken);
                            pauseCount++;
                        }
                        continue;
                    }

                    try
                    {
                        if (TranslateFlag)
                        {
                            string translatedResult = await _translationQueueManager.EnqueueTranslationAsync(Original);
<<<<<<< HEAD

=======
                            
>>>>>>> 060550ae
                            // 总是更新翻译结果，因为即使翻译失败也会返回原文
                            Translated = translatedResult;
                            TranslateFlag = false;

<<<<<<< HEAD
=======
                            // 更新历史记录
                            var lastHistory = captionHistory.LastOrDefault();
                            if (lastHistory == null || 
                                lastHistory.Original != Original || 
                                lastHistory.Translated != Translated)
                            {
                                if (captionHistory.Count >= 5)
                                    captionHistory.Dequeue();
                                captionHistory.Enqueue(new CaptionHistoryItem 
                                { 
                                    Original = Original, 
                                    Translated = Translated 
                                });
                                OnPropertyChanged(nameof(CaptionHistory));
                            }
>>>>>>> 060550ae

                            // 对于完整句子，增加短暂延迟
                            if (EOSFlag)
                                await Task.Delay(100, cancellationToken);
                        }
                    }
                    catch (OperationCanceledException) when (cancellationToken.IsCancellationRequested)
                    {
                        throw;
                    }
                    catch (Exception ex)
                    {
                        Console.WriteLine($"Translation error: {ex.Message}");
                    }

                    // 减少延迟以提高响应速度
                    await Task.Delay(10, cancellationToken);
                }
            }
            catch (OperationCanceledException) when (cancellationToken.IsCancellationRequested)
            {
                Console.WriteLine("Translation task cancelled");
            }
            catch (Exception ex)
            {
                Console.WriteLine($"Critical translation error: {ex.Message}");
                throw;
            }
            finally
            {
                _translationQueueManager?.Dispose();
            }
        }

        public void ClearHistory()
        {
            captionHistory.Clear();
            OnPropertyChanged(nameof(CaptionHistory));
        }

        private bool _disposed;

        public void Dispose()
        {
            if (!_disposed)
            {
                _disposed = true;
                _syncCts?.Cancel();
                _syncCts?.Dispose();
                _syncCts = null;
                _translationQueueManager?.Dispose();
                instance = null;
                _translationQueueManager?.Dispose();
            }
        }
    }
}<|MERGE_RESOLUTION|>--- conflicted
+++ resolved
@@ -1,326 +1,154 @@
-using System.Windows.Automation;
-using System.ComponentModel;
-using System.Runtime.CompilerServices;
+using System;
 using System.Collections.Concurrent;
-using System.Diagnostics;
 using System.Threading;
 using System.Threading.Tasks;
+using LiveCaptionsTranslator.controllers;
 
-using LiveCaptionsTranslator.controllers;
-using LiveCaptionsTranslator.models.CaptionProviders;
-using LiveCaptionsTranslator.models.CaptionProcessing;
+namespace LiveCaptionsTranslator.models.CaptionProcessing
+{
+    public class TranslationQueueManager : IDisposable
+    {
+        private readonly ConcurrentQueue<TranslationItem> _translationQueue;
+        private readonly SemaphoreSlim _translationSemaphore;
+        private readonly CancellationTokenSource _cancellationTokenSource;
+        private readonly TranslationController _translationController;
+        private const int MAX_QUEUE_SIZE = 20;  // 增加队列大小
+        private const int DEFAULT_CONCURRENT_TRANSLATIONS = 2;  // 减少并发数以确保稳定性
+        private const int TRANSLATION_TIMEOUT_MS = 2000;  // 增加超时时间
+        private bool _disposed;
 
-namespace LiveCaptionsTranslator.models
-{
-    public class Caption : INotifyPropertyChanged, IDisposable
-    {
-        // 单例模式
-        private static Caption? instance = null;
-        private static readonly object _lock = new object();
-
-        public event PropertyChangedEventHandler? PropertyChanged;
-
-        private string original = "";
-        private string translated = "";
-        private string OriginalPrev = "";
-        private readonly Queue<CaptionHistoryItem> captionHistory = new(5);
-        private ICaptionProvider _captionProvider;
-        private CancellationTokenSource? _syncCts;
-        private TranslationQueueManager? _translationQueueManager;
-
-        public class CaptionHistoryItem
+        public class TranslationItem
         {
-            public string Original { get; set; }
-            public string Translated { get; set; }
+            public string Text { get; set; }
+            public DateTime Timestamp { get; set; }
+            public TaskCompletionSource<string> CompletionSource { get; set; }
+            public bool IsProcessing { get; set; }
         }
 
-        // 保留原有的公共属性
-        public IEnumerable<CaptionHistoryItem> CaptionHistory => captionHistory.Reverse();
-        public static event Action? TranslationLogged;
-        public bool PauseFlag { get; set; } = false;
-        public bool TranslateFlag { get; set; } = false;
-        private bool EOSFlag { get; set; } = false;
+        public TranslationQueueManager(TranslationController controller)
+        {
+            _translationQueue = new ConcurrentQueue<TranslationItem>();
+            _translationSemaphore = new SemaphoreSlim(DEFAULT_CONCURRENT_TRANSLATIONS);
+            _cancellationTokenSource = new CancellationTokenSource();
+            _translationController = controller;
 
-        public string Original
+            // Start the translation processing task
+            Task.Run(ProcessTranslationQueueAsync);
+        }
+
+        public async Task<string> EnqueueTranslationAsync(string text)
         {
-            get => original;
-            set
+            if (string.IsNullOrWhiteSpace(text))
             {
-                original = value;
-                OnPropertyChanged(nameof(Original));
+                return string.Empty;
+            }
+
+            // 只在队列已满时移除最旧的未处理项
+            while (_translationQueue.Count >= MAX_QUEUE_SIZE)
+            {
+                if (_translationQueue.TryDequeue(out var oldItem) && !oldItem.IsProcessing)
+                {
+                    oldItem.CompletionSource.TrySetCanceled();
+                }
+            }
+
+            var translationItem = new TranslationItem
+            {
+                Text = text,
+                Timestamp = DateTime.UtcNow,
+                CompletionSource = new TaskCompletionSource<string>(),
+                IsProcessing = false
+            };
+
+            _translationQueue.Enqueue(translationItem);
+
+            try
+            {
+                // 使用更长的超时时间
+                using var timeoutCts = new CancellationTokenSource(TimeSpan.FromMilliseconds(TRANSLATION_TIMEOUT_MS));
+                using var linkedCts = CancellationTokenSource.CreateLinkedTokenSource(
+                    timeoutCts.Token, _cancellationTokenSource.Token);
+
+                var translationTask = translationItem.CompletionSource.Task;
+                var timeoutTask = Task.Delay(TRANSLATION_TIMEOUT_MS, linkedCts.Token);
+
+                var completedTask = await Task.WhenAny(translationTask, timeoutTask);
+                if (completedTask == translationTask)
+                {
+                    return await translationTask;
+                }
+
+                // 超时但保留原文
+                return text;
+            }
+            catch (OperationCanceledException)
+            {
+                // 取消时返回原文而不是空字符串
+                return text;
             }
         }
 
-        public string Translated
+        private async Task ProcessTranslationQueueAsync()
         {
-            get => translated;
-            set
+            while (!_cancellationTokenSource.Token.IsCancellationRequested)
             {
-                translated = value;
-                OnPropertyChanged(nameof(Translated));
-            }
-        }
+                TranslationItem? translationItem = null;
 
-        // 单例获取方法
-        public static Caption GetInstance()
-        {
-            if (instance == null)
-            {
-                lock (_lock)
+                try
                 {
-                    if (instance == null)
+                    if (_translationQueue.TryDequeue(out translationItem))
                     {
-                        instance = new Caption();
+                        translationItem.IsProcessing = true;
+                        await _translationSemaphore.WaitAsync(_cancellationTokenSource.Token);
+
+                        try
+                        {
+                            var translation = await _translationController.TranslateAndLogAsync(translationItem.Text);
+                            if (!string.IsNullOrEmpty(translation))
+                            {
+                                translationItem.CompletionSource.TrySetResult(translation);
+                            }
+                            else
+                            {
+                                // 如果翻译为空，返回原文
+                                translationItem.CompletionSource.TrySetResult(translationItem.Text);
+                            }
+                        }
+                        catch (Exception ex)
+                        {
+                            Console.WriteLine($"Translation error: {ex.Message}");
+                            // 发生错误时返回原文
+                            translationItem.CompletionSource.TrySetResult(translationItem.Text);
+                        }
+                        finally
+                        {
+                            _translationSemaphore.Release();
+                        }
+                    }
+                    else
+                    {
+                        await Task.Delay(50, _cancellationTokenSource.Token);
+                    }
+                }
+                catch (Exception ex)
+                {
+                    Console.WriteLine($"Queue processing error: {ex.Message}");
+                    if (translationItem != null)
+                    {
+                        translationItem.CompletionSource.TrySetResult(translationItem.Text);
                     }
                 }
             }
-            return instance;
         }
-
-        private Caption() { }
-
-        public void OnPropertyChanged([CallerMemberName] string propName = "")
-        {
-            PropertyChanged?.Invoke(this, new PropertyChangedEventArgs(propName));
-        }
-
-        public void InitializeProvider(string providerName)
-        {
-            try
-            {
-                _captionProvider = CaptionProviderFactory.GetProvider(providerName);
-                Console.WriteLine($"Initialized caption provider: {providerName}");
-            }
-            catch (Exception ex)
-            {
-                Console.WriteLine($"Error initializing provider {providerName}: {ex.Message}");
-                throw;
-            }
-        }
-
-        public async Task SyncAsync(CancellationToken externalToken = default)
-        {
-            if (_captionProvider == null)
-            {
-                throw new InvalidOperationException("Caption provider not initialized");
-            }
-
-            // Combine external token with internal token if available
-            using var combinedCts = CancellationTokenSource.CreateLinkedTokenSource(externalToken);
-            var token = combinedCts.Token;
-            int syncCount = 0;
-
-            Console.WriteLine($"Starting sync with provider: {_captionProvider.ProviderName}");
-
-            try
-            {
-                while (!token.IsCancellationRequested)
-                {
-                    if (PauseFlag || App.Window == null)
-                    {
-                        await Task.Delay(50, token);
-                        continue;
-                    }
-
-                    try
-                    {
-                        string fullText = (await _captionProvider.GetCaptionsAsync(App.Window, token)).Trim();
-                        if (string.IsNullOrEmpty(fullText))
-                        {
-                            await Task.Delay(50, token);
-                            continue;
-                        }
-
-                        fullText = CaptionTextProcessor.ProcessFullText(fullText);
-                        int lastEOSIndex = CaptionTextProcessor.GetLastEOSIndex(fullText);
-                        var data = CaptionTextProcessor.ExtractLatestCaption(fullText, lastEOSIndex);
-                        string latestCaption = data.Item1;
-                        bool HistoryCap = data.Item2;
-
-                        if (Original.CompareTo(latestCaption) != 0)
-                        {
-                            if (HistoryCap && !string.IsNullOrEmpty(Original))
-                            {
-                                var lastHistory = captionHistory.LastOrDefault();
-                                string subOriginalHis = lastHistory?.Original.Substring(2, lastHistory.Original.Length - 4).ToLower() ?? "";
-                                string subOriginalPrev = OriginalPrev.Substring(2, OriginalPrev.Length - 4).ToLower();
-                                if (lastHistory == null ||
-                                    subOriginalHis != subOriginalPrev)
-                                {
-                                    string translated = await _translationQueueManager.EnqueueTranslationAsync(OriginalPrev);
-
-                                    // Add history card
-                                    if (captionHistory.Count >= 5)
-                                        captionHistory.Dequeue();
-                                    captionHistory.Enqueue(new CaptionHistoryItem
-                                    {
-                                        Original = OriginalPrev,
-                                        Translated = translated
-                                    });
-                                    OnPropertyChanged(nameof(CaptionHistory));
-
-                                    // Insert sqlite history log
-                                    string targetLanguage = App.Settings.TargetLanguage;
-                                    string apiName = App.Settings.ApiName;
-
-                                    try
-                                    {
-                                        SQLiteHistoryLogger.LogTranslationAsync(OriginalPrev, translated, targetLanguage, apiName);
-                                        TranslationLogged?.Invoke();
-                                    }
-                                    catch (Exception ex)
-                                    {
-                                        Console.WriteLine($"[Error] Logging history failed: {ex.Message}");
-                                    }
-                                }
-                            }
-
-                            syncCount++;
-                            Original = latestCaption;
-                            TranslateFlag = CaptionTextProcessor.ShouldTriggerTranslation(latestCaption, ref syncCount, App.Settings.MaxSyncInterval);
-                            EOSFlag = Array.IndexOf(CaptionTextProcessor.PUNC_EOS, latestCaption[^1]) != -1;
-
-                            if (!HistoryCap)
-                            {
-                                OriginalPrev = Original;
-                            }
-                        }
-
-                        await Task.Delay(_captionProvider.SupportsAdaptiveSync ? 30 : 50, token);
-                    }
-                    catch (OperationCanceledException) when (token.IsCancellationRequested)
-                    {
-                        throw;
-                    }
-                    catch (Exception ex)
-                    {
-                        Console.WriteLine($"Sync error: {ex.Message}");
-                        await Task.Delay(50, token);
-                    }
-                }
-            }
-            catch (OperationCanceledException) when (token.IsCancellationRequested)
-            {
-                Console.WriteLine("Caption sync cancelled");
-            }
-            catch (Exception ex)
-            {
-                Console.WriteLine($"Critical sync error: {ex.Message}");
-                throw;
-            }
-        }
-
-        public async Task TranslateAsync(CancellationToken cancellationToken = default)
-        {
-            var controller = new TranslationController();
-            _translationQueueManager = new TranslationQueueManager(controller);
-            Console.WriteLine("Starting translation task with queue manager");
-
-            try
-            {
-                while (!cancellationToken.IsCancellationRequested)
-                {
-                    if (PauseFlag)
-                    {
-                        int pauseCount = 0;
-                        while (PauseFlag && !cancellationToken.IsCancellationRequested)
-                        {
-                            if (pauseCount > 60 && App.Window != null)
-                            {
-                                App.Window = null;
-                                LiveCaptionsHandler.KillLiveCaptions();
-                            }
-                            await Task.Delay(1000, cancellationToken);
-                            pauseCount++;
-                        }
-                        continue;
-                    }
-
-                    try
-                    {
-                        if (TranslateFlag)
-                        {
-                            string translatedResult = await _translationQueueManager.EnqueueTranslationAsync(Original);
-<<<<<<< HEAD
-
-=======
-                            
->>>>>>> 060550ae
-                            // 总是更新翻译结果，因为即使翻译失败也会返回原文
-                            Translated = translatedResult;
-                            TranslateFlag = false;
-
-<<<<<<< HEAD
-=======
-                            // 更新历史记录
-                            var lastHistory = captionHistory.LastOrDefault();
-                            if (lastHistory == null || 
-                                lastHistory.Original != Original || 
-                                lastHistory.Translated != Translated)
-                            {
-                                if (captionHistory.Count >= 5)
-                                    captionHistory.Dequeue();
-                                captionHistory.Enqueue(new CaptionHistoryItem 
-                                { 
-                                    Original = Original, 
-                                    Translated = Translated 
-                                });
-                                OnPropertyChanged(nameof(CaptionHistory));
-                            }
->>>>>>> 060550ae
-
-                            // 对于完整句子，增加短暂延迟
-                            if (EOSFlag)
-                                await Task.Delay(100, cancellationToken);
-                        }
-                    }
-                    catch (OperationCanceledException) when (cancellationToken.IsCancellationRequested)
-                    {
-                        throw;
-                    }
-                    catch (Exception ex)
-                    {
-                        Console.WriteLine($"Translation error: {ex.Message}");
-                    }
-
-                    // 减少延迟以提高响应速度
-                    await Task.Delay(10, cancellationToken);
-                }
-            }
-            catch (OperationCanceledException) when (cancellationToken.IsCancellationRequested)
-            {
-                Console.WriteLine("Translation task cancelled");
-            }
-            catch (Exception ex)
-            {
-                Console.WriteLine($"Critical translation error: {ex.Message}");
-                throw;
-            }
-            finally
-            {
-                _translationQueueManager?.Dispose();
-            }
-        }
-
-        public void ClearHistory()
-        {
-            captionHistory.Clear();
-            OnPropertyChanged(nameof(CaptionHistory));
-        }
-
-        private bool _disposed;
 
         public void Dispose()
         {
             if (!_disposed)
             {
                 _disposed = true;
-                _syncCts?.Cancel();
-                _syncCts?.Dispose();
-                _syncCts = null;
-                _translationQueueManager?.Dispose();
-                instance = null;
-                _translationQueueManager?.Dispose();
+                _cancellationTokenSource.Cancel();
+                _cancellationTokenSource.Dispose();
+                _translationSemaphore.Dispose();
             }
         }
     }
